--- conflicted
+++ resolved
@@ -22,12 +22,9 @@
         super(QNet, self).__init__()
         self.network = nn.Sequential(
             nn.Linear(obs_dim, hidden_dim),
-<<<<<<< HEAD
             nn.ReLU(inplace=True),
-=======
-            nn.ReLU(),
             nn.Linear(hidden_dim, hidden_dim),
->>>>>>> 1082f3c1
+            nn.ReLU(inplace=True),
             nn.Linear(hidden_dim, action_dim),
         )
 
