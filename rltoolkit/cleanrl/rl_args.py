--- conflicted
+++ resolved
@@ -87,31 +87,6 @@
             "Type of scheduler used for epsilon-greedy exploration. Defaults to 'Linear'"
         },
     )
-<<<<<<< HEAD
-    # DQN Algorithm settings
-    double_dqn: Optional[float] = field(
-        default=True,
-        metadata={
-            'help':
-            'Flag indicating whether to use double DQN. Defaults to False'
-        },
-    )
-    dueling_dqn: Optional[float] = field(
-        default=False,
-        metadata={
-            'help':
-            'Flag indicating whether to use dueling DQN. Defaults to False'
-        },
-    )
-    n_steps: Optional[int] = field(
-        default=1,
-        metadata={
-            'help':
-            'Number of steps to take before updating the target network. Defaults to 1'
-        },
-    )
-=======
->>>>>>> 1082f3c1
     # Training parameters
     max_timesteps: Optional[int] = field(
         default=12000,
